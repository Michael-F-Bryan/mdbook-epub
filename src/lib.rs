//! A `mdbook` backend for generating a book in the `EPUB` format.

#![deny(
    bare_trait_objects,
    elided_lifetimes_in_paths,
    missing_copy_implementations,
    missing_debug_implementations,
    rust_2018_idioms,
    unreachable_pub,
    unsafe_code,
    unused_qualifications,
    variant_size_differences
)]

#[macro_use]
extern crate failure_derive;
extern crate handlebars;
#[macro_use]
extern crate serde_derive;
<<<<<<< HEAD
=======
#[macro_use]
extern crate serde_json;
>>>>>>> 37fce924

use failure::Error;
use mdbook::config::Config as MdConfig;
use mdbook::renderer::RenderContext;
use semver::{Version, VersionReq};
use std::fs::{create_dir_all, File};
use std::path::{Path, PathBuf};

mod config;
mod generator;
mod resources;
mod utils;

pub use crate::config::Config;
pub use crate::generator::Generator;

/// The default stylesheet used to make the rendered document pretty.
pub const DEFAULT_CSS: &str = include_str!("master.css");

/// The exact version of `mdbook` this crate is compiled against.
pub const MDBOOK_VERSION: &str = mdbook::MDBOOK_VERSION;

#[derive(Debug, Clone, PartialEq, Fail)]
#[fail(
    display = "Incompatible mdbook version, expected {} but got {}",
    expected, got
)]
struct IncompatibleMdbookVersion {
    expected: String,
    got: String,
}

/// Check that the version of `mdbook` we're called by is compatible with this
/// backend.
fn version_check(ctx: &RenderContext) -> Result<(), Error> {
    let provided_version = Version::parse(&ctx.version)?;
    let required_version = VersionReq::parse(MDBOOK_VERSION)?;

    if !required_version.matches(&provided_version) {
        let e = IncompatibleMdbookVersion {
            expected: MDBOOK_VERSION.to_string(),
            got: ctx.version.clone(),
        };

        Err(Error::from(e))
    } else {
        Ok(())
    }
}

/// Generate an `EPUB` version of the provided book.
pub fn generate(ctx: &RenderContext) -> Result<(), Error> {
    log::info!("Starting the EPUB generator");
    version_check(ctx)?;

    let outfile = output_filename(&ctx.destination, &ctx.config);
    log::trace!("Output File: {}", outfile.display());

    if !ctx.destination.exists() {
        log::debug!(
            "Creating destination directory ({})",
            ctx.destination.display()
        );
        create_dir_all(&ctx.destination)?;
    }

    let f = File::create(&outfile)?;
    Generator::new(ctx)?.generate(f)?;

    Ok(())
}

/// Calculate the output filename using the `mdbook` config.
pub fn output_filename(dest: &Path, config: &MdConfig) -> PathBuf {
    match config.book.title {
        Some(ref title) => dest.join(title).with_extension("epub"),
        None => dest.join("book.epub"),
    }
}<|MERGE_RESOLUTION|>--- conflicted
+++ resolved
@@ -1,27 +1,21 @@
 //! A `mdbook` backend for generating a book in the `EPUB` format.
 
-#![deny(
-    bare_trait_objects,
-    elided_lifetimes_in_paths,
-    missing_copy_implementations,
-    missing_debug_implementations,
-    rust_2018_idioms,
-    unreachable_pub,
-    unsafe_code,
-    unused_qualifications,
-    variant_size_differences
-)]
-
+extern crate epub_builder;
+extern crate failure;
 #[macro_use]
 extern crate failure_derive;
 extern crate handlebars;
 #[macro_use]
+extern crate log;
+extern crate mdbook;
+extern crate mime_guess;
+extern crate pulldown_cmark;
+extern crate semver;
+extern crate serde;
+#[macro_use]
 extern crate serde_derive;
-<<<<<<< HEAD
-=======
 #[macro_use]
 extern crate serde_json;
->>>>>>> 37fce924
 
 use failure::Error;
 use mdbook::config::Config as MdConfig;
@@ -74,14 +68,14 @@
 
 /// Generate an `EPUB` version of the provided book.
 pub fn generate(ctx: &RenderContext) -> Result<(), Error> {
-    log::info!("Starting the EPUB generator");
+    info!("Starting the EPUB generator");
     version_check(ctx)?;
 
     let outfile = output_filename(&ctx.destination, &ctx.config);
-    log::trace!("Output File: {}", outfile.display());
+    trace!("Output File: {}", outfile.display());
 
     if !ctx.destination.exists() {
-        log::debug!(
+        debug!(
             "Creating destination directory ({})",
             ctx.destination.display()
         );
