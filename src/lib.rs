//! A `mdbook` backend for generating a book in the `EPUB` format.

<<<<<<< HEAD
extern crate epub_builder;
use thiserror::Error;
extern crate handlebars;
=======
use ::failure;
#[macro_use]
extern crate failure_derive;
>>>>>>> 182546bb
#[macro_use]
extern crate log;
use ::mdbook;
use ::semver;
#[macro_use]
extern crate serde_derive;
#[macro_use]
extern crate serde_json;

use mdbook::config::Config as MdConfig;
use mdbook::renderer::RenderContext;
use semver::{Version, VersionReq};
use std::fs::{create_dir_all, File};
use std::path::{Path, PathBuf};

mod config;
mod generator;
mod resources;

pub use crate::config::Config;
pub use crate::generator::Generator;

/// The default stylesheet used to make the rendered document pretty.
pub const DEFAULT_CSS: &str = include_str!("master.css");

#[derive(Error, Debug)]
pub enum Error {
    #[error("Incompatible mdbook version got {0} expected {1}")]
    IncompatibleVersion(String, String),

    #[error("{0}")]
    EpubDocCreate(String),

    #[error("Could not parse the template")]
    TemplateParse,

    #[error("Content file was not found: \'{0}\'")]
    ContentFileNotFound(String),

    #[error("{0}")]
    AssetFileNotFound(String),

    #[error("Asset was not a file {0}")]
    AssetFile(PathBuf),

    #[error("Could not open css file {0}")]
    CssOpen(PathBuf),

    #[error("Unable to open template {0}")]
    OpenTemplate(PathBuf),

    #[error("Unable to parse render context")]
    RenderContext,

    #[error("Unable to open asset")]
    AssetOpen,

    #[error("Error reading stylesheet")]
    StylesheetRead,

    #[error("Epub check failed, ensure the epubcheck program is installed")]
    EpubCheck,

    #[error(transparent)]
    Io(#[from] std::io::Error),

    #[error(transparent)]
    Book(#[from] mdbook::errors::Error),
    #[error(transparent)]
    Semver(#[from] semver::SemVerError),
    #[error(transparent)]
    SemverReqParse(#[from] semver::ReqParseError),
    #[error(transparent)]
    EpubBuilder(#[from] epub_builder::Error),
    #[error(transparent)]
    Render(#[from] handlebars::RenderError),
    #[error(transparent)]
    TomlDeser(#[from] toml::de::Error),
}

/// The exact version of `mdbook` this crate is compiled against.
pub const MDBOOK_VERSION: &str = mdbook::MDBOOK_VERSION;

/// Check that the version of `mdbook` we're called by is compatible with this
/// backend.
fn version_check(ctx: &RenderContext) -> Result<(), Error> {
    let provided_version = Version::parse(&ctx.version)?;
    let required_version = VersionReq::parse(&format!("~{}", MDBOOK_VERSION))?;

    if !required_version.matches(&provided_version) {
        Err(Error::IncompatibleVersion(
            MDBOOK_VERSION.to_string(), ctx.version.clone()))
    } else {
        Ok(())
    }
}

/// Generate an `EPUB` version of the provided book.
pub fn generate(ctx: &RenderContext) -> Result<(), Error> {
    info!("Starting the EPUB generator");
    version_check(ctx)?;

    let outfile = output_filename(&ctx.destination, &ctx.config);
    trace!("Output File: {}", outfile.display());

    if !ctx.destination.exists() {
        debug!(
            "Creating destination directory ({})",
            ctx.destination.display()
        );
        create_dir_all(&ctx.destination)?;
    }

    let f = File::create(&outfile)?;
    Generator::new(ctx)?.generate(f)?;

    Ok(())
}

/// Calculate the output filename using the `mdbook` config.
pub fn output_filename(dest: &Path, config: &MdConfig) -> PathBuf {
    match config.book.title {
        Some(ref title) => dest.join(title).with_extension("epub"),
        None => dest.join("book.epub"),
    }
}<|MERGE_RESOLUTION|>--- conflicted
+++ resolved
@@ -1,14 +1,8 @@
 //! A `mdbook` backend for generating a book in the `EPUB` format.
 
-<<<<<<< HEAD
-extern crate epub_builder;
-use thiserror::Error;
-extern crate handlebars;
-=======
-use ::failure;
-#[macro_use]
-extern crate failure_derive;
->>>>>>> 182546bb
+use ::epub_builder;
+use ::thiserror::Error;
+use ::handlebars;
 #[macro_use]
 extern crate log;
 use ::mdbook;
