--- conflicted
+++ resolved
@@ -1,20 +1,10 @@
 use ::env_logger;
 #[macro_use]
 extern crate log;
-<<<<<<< HEAD
-extern crate thiserror;
-extern crate mdbook;
-extern crate mdbook_epub;
-extern crate pulldown_cmark;
-extern crate serde_json;
-extern crate structopt;
-=======
-use ::failure;
 use ::mdbook;
 use ::mdbook_epub;
 use ::serde_json;
 use ::structopt;
->>>>>>> 182546bb
 
 use mdbook::renderer::RenderContext;
 use mdbook::MDBook;
