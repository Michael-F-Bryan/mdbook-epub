use std::{
    collections::HashMap,
    ffi::OsString,
    fmt::{self, Debug, Formatter},
    fs::File,
    io::{Read, Write},
    iter,
    path::{Path, PathBuf},
};

use epub_builder::{EpubBuilder, EpubContent, ZipLibrary};
use handlebars::{Handlebars, RenderError};
use html_parser::{Dom, Node};
use mdbook::book::{BookItem, Chapter};
use mdbook::renderer::RenderContext;
use pulldown_cmark::{html, CowStr, Event, Options, Parser, Tag};
use url::Url;

use crate::config::Config;
use crate::resources::handler::{ContentRetriever, ResourceHandler};
use crate::resources::{self, Asset};
use crate::Error;
use crate::DEFAULT_CSS;

/// The actual EPUB book renderer.
pub struct Generator<'a> {
    ctx: &'a RenderContext,
    builder: EpubBuilder<ZipLibrary>,
    config: Config,
    hbs: Handlebars<'a>,
    assets: HashMap<String, Asset>,
    handler: Box<dyn ContentRetriever>,
}

impl<'a> Generator<'a> {
    pub fn new(ctx: &'a RenderContext) -> Result<Generator<'a>, Error> {
        Self::new_with_handler(ctx, ResourceHandler)
    }

    fn new_with_handler(
        ctx: &'a RenderContext,
        handler: impl ContentRetriever + 'static,
    ) -> Result<Generator<'a>, Error> {
        let handler = Box::new(handler);
        let builder = EpubBuilder::new(ZipLibrary::new()?)?;
        let config = Config::from_render_context(ctx)?;

        let mut hbs = Handlebars::new();
        hbs.register_template_string("index", config.template()?)
            .map_err(|_| Error::TemplateParse)?;

        Ok(Generator {
            builder,
            ctx,
            config,
            hbs,
            assets: HashMap::new(),
            handler,
        })
    }

    fn populate_metadata(&mut self) -> Result<(), Error> {
        self.builder.metadata("generator", "mdbook-epub")?;

        if let Some(title) = self.ctx.config.book.title.clone() {
            self.builder.metadata("title", title)?;
        } else {
            warn!("No `title` attribute found yet all EPUB documents should have a title");
        }

        if let Some(desc) = self.ctx.config.book.description.clone() {
            self.builder.metadata("description", desc)?;
        }

        if !self.ctx.config.book.authors.is_empty() {
            self.builder
                .metadata("author", self.ctx.config.book.authors.join(", "))?;
        }

        self.builder.metadata("generator", env!("CARGO_PKG_NAME"))?;

        if let Some(lang) = self.ctx.config.book.language.clone() {
            self.builder.metadata("lang", lang)?;
        } else {
            self.builder.metadata("lang", "en")?;
        }

        Ok(())
    }

    pub fn generate<W: Write>(mut self, writer: W) -> Result<(), Error> {
        info!("Generating the EPUB book");

        self.populate_metadata()?;
        self.find_assets()?;
        self.generate_chapters()?;

        self.add_cover_image()?;
        self.embed_stylesheets()?;
        self.additional_assets()?;
        self.additional_resources()?;
        self.builder.generate(writer)?;
        info!("Generating the EPUB book - DONE !");
        Ok(())
    }

    /// Find assets for adding to the document later. For remote linked assets, they would be
    /// rendered differently in the document by provided information of assets.
    fn find_assets(&mut self) -> Result<(), Error> {
        let error = String::from("Failed finding/fetch resource taken from content? Look up content for possible error...");
        // resources::find can emit very unclear error based on internal MD content,
        // so let's give a tip to user in error message
        let assets = resources::find(self.ctx).map_err(|e| {
            error!("{}", error);
            e
        })?;
        self.assets.extend(assets);
        Ok(())
    }

    fn generate_chapters(&mut self) -> Result<(), Error> {
        debug!("Rendering Chapters");

        for item in &self.ctx.book.sections {
            if let BookItem::Chapter(ref ch) = *item {
                trace!("Adding chapter \"{}\"", ch);
                self.add_chapter(ch)?;
            }
        }

        Ok(())
    }

    fn add_chapter(&mut self, ch: &Chapter) -> Result<(), Error> {
        let rendered = self.render_chapter(ch)?;

        let content_path = ch.path.as_ref().ok_or_else(|| {
            Error::ContentFileNotFound(format!(
                "Content file was not found for Chapter {}",
                ch.name
            ))
        })?;
        trace!(
            "add a chapter {:?} by a path = {:?}",
            &ch.name,
            content_path
        );
        let path = content_path.with_extension("html").display().to_string();
        let mut content = EpubContent::new(path, rendered.as_bytes()).title(format!("{}", ch));

        let level = ch.number.as_ref().map(|n| n.len() as i32 - 1).unwrap_or(0);
        content = content.level(level);

        self.builder.add_content(content)?;

        // second pass to actually add the sub-chapters
        for sub_item in &ch.sub_items {
            if let BookItem::Chapter(ref sub_ch) = *sub_item {
                trace!("add sub-item = {:?}", sub_ch.name);
                self.add_chapter(sub_ch)?;
            }
        }

        Ok(())
    }

    pub fn new_cmark_parser(text: &str) -> Parser<'_, '_> {
        let mut opts = Options::empty();
        opts.insert(Options::ENABLE_TABLES);
        opts.insert(Options::ENABLE_FOOTNOTES);
        opts.insert(Options::ENABLE_STRIKETHROUGH);
        opts.insert(Options::ENABLE_TASKLISTS);
        Parser::new_ext(text, opts)
    }

    /// Render the chapter into its fully formed HTML representation.
    fn render_chapter(&self, ch: &Chapter) -> Result<String, RenderError> {
        let chapter_dir = if let Some(chapter_file_path) = &ch.path {
            chapter_file_path.parent().ok_or_else(|| {
                RenderError::new(format!("No CSS found by a path = {:?}", ch.path))
            })?
        } else {
            return Err(RenderError::new(format!(
                "Draft chapter: {} could not be rendered.",
                ch.name
            )));
        };
        let mut body = String::new();
        let p = Generator::new_cmark_parser(&ch.content);
        let mut quote_converter = EventQuoteConverter::new(self.config.curly_quotes);
        let ch_depth = chapter_dir.components().count();
        let asset_link_filter = AssetLinkFilter::new(&self.assets, ch_depth);
        let events = p
            .map(|event| quote_converter.convert(event))
            .map(|event| asset_link_filter.apply(event));

<<<<<<< HEAD
        let css_path = ch.path.as_ref();

        // match for existing or missing CSS file
        let ctx = match css_path {
            Some(found_css_path) => {
                let stylesheet_path = found_css_path
                    .parent()
                    .expect("All chapters have a parent")
                    .components()
                    .map(| _ | "..")
                    .chain(iter::once("stylesheet.css"))
                    .collect::<Vec<_>>()
                    .join("/");
                json!({ "title": ch.name, "body": body, "stylesheet": stylesheet_path })
            }
            None => {
                warn!("CSS not found for EPUB book");
                json!({ "title": ch.name, "body": body})
            }
        };
=======
        html::push_html(&mut body, events);

        let stylesheet_path = chapter_dir
            .components()
            .map(|_| "..")
            .chain(iter::once("stylesheet.css"))
            .collect::<Vec<_>>()
            .join("/");

        let ctx = json!({ "title": ch.name, "body": body, "stylesheet": stylesheet_path });
>>>>>>> 2701f320

        self.hbs.render("index", &ctx)
    }

    /// Generate the stylesheet and add it to the document.
    fn embed_stylesheets(&mut self) -> Result<(), Error> {
        debug!("Embedding stylesheets");

        let stylesheet = self.generate_stylesheet()?;
        self.builder.stylesheet(stylesheet.as_slice())?;

        Ok(())
    }

    fn additional_assets(&mut self) -> Result<(), Error> {
        debug!("Embedding additional assets");

        // TODO: have a list of Asset URLs and try to download all of them (in parallel?)
        // to a temporary location.
        for asset in self.assets.values() {
            self.handler.download(asset)?;
            debug!("Embedding asset : {}", asset.filename.display());
            let mut content = Vec::new();
            self.handler
                .read(&asset.location_on_disk, &mut content)
                .map_err(|_| Error::AssetOpen)?;
            let mt = asset.mimetype.to_string();
            self.builder.add_resource(&asset.filename, &*content, mt)?;
        }
        Ok(())
    }

    fn additional_resources(&mut self) -> Result<(), Error> {
        debug!("Embedding additional resources");

        for path in self.config.additional_resources.iter() {
            debug!("Embedding resource: {:?}", path);

            let full_path: PathBuf;
            if let Ok(full_path_internal) = path.canonicalize() {
                // try process by 'path only' first
                debug!("Found resource by a path = {:?}", full_path_internal);
                full_path = full_path_internal; // OK
            } else {
                debug!("Failed to find resource by path, trying to compose 'root + src + path'...");
                // try process by using 'root + src + path'
                let full_path_composed = self
                    .ctx
                    .root
                    .join(self.ctx.config.book.src.clone())
                    .join(path);
                debug!("Try embed resource by a path = {:?}", full_path_composed);
                if let Ok(full_path_src) = full_path_composed.canonicalize() {
                    full_path = full_path_src; // OK
                } else {
                    // try process by using 'root + path' finally
                    let mut error = format!(
                        "Failed to find resource file by 'root + src + path' = {:?}",
                        full_path_composed
                    );
                    warn!("{:?}", error);
                    debug!("Failed to find resource, trying to compose by 'root + path' only...");
                    let full_path_composed = self.ctx.root.join(path);
                    error = format!(
                        "Failed to find resource file by a root + path = {:?}",
                        full_path_composed
                    );
                    full_path = full_path_composed.canonicalize().expect(&error);
                }
            }
            let mt = mime_guess::from_path(&full_path).first_or_octet_stream();

            let content = File::open(&full_path).map_err(|_| Error::AssetOpen)?;
            debug!("Adding resource: {:?} / {:?} ", path, mt.to_string());
            self.builder.add_resource(path, content, mt.to_string())?;
        }

        Ok(())
    }

    fn add_cover_image(&mut self) -> Result<(), Error> {
        debug!("Adding cover image...");

        if let Some(ref path) = self.config.cover_image {
            let full_path: PathBuf;
            if let Ok(full_path_internal) = path.canonicalize() {
                debug!("Found resource by a path = {:?}", full_path_internal);
                full_path = full_path_internal;
            } else {
                debug!("Failed to find resource, trying to compose path...");
                let full_path_composed = self
                    .ctx
                    .root
                    .join(self.ctx.config.book.src.clone())
                    .join(path);
                debug!("Try cover image by a path = {:?}", full_path_composed);
                let error = format!(
                    "Failed to find cover image by full path-name = {:?}",
                    full_path_composed
                );
                full_path = full_path_composed.canonicalize().expect(&error);
            }
            let mt = mime_guess::from_path(&full_path).first_or_octet_stream();

            let content = File::open(&full_path).map_err(|_| Error::AssetOpen)?;
            debug!("Adding cover image: {:?} / {:?} ", path, mt.to_string());
            self.builder
                .add_cover_image(path, content, mt.to_string())?;
        }

        Ok(())
    }

    /// Concatenate all provided stylesheets into one long stylesheet.
    fn generate_stylesheet(&self) -> Result<Vec<u8>, Error> {
        let mut stylesheet = Vec::new();

        if self.config.use_default_css {
            stylesheet.extend(DEFAULT_CSS.as_bytes());
        }

        for additional_css in &self.config.additional_css {
            debug!("generating stylesheet: {:?}", &additional_css);
            let full_path: PathBuf;
            if let Ok(full_path_internal) = additional_css.canonicalize() {
                debug!("Found stylesheet by a path = {:?}", full_path_internal);
                full_path = full_path_internal;
            } else {
                debug!("Failed to find stylesheet, trying to compose path...");
                let full_path_composed = self.ctx.root.join(additional_css);
                debug!("Try stylesheet by a path = {:?}", full_path_composed);
                let error = format!(
                    "Failed to find stylesheet by full path-name = {:?}",
                    full_path_composed
                );
                full_path = full_path_composed.canonicalize().expect(&error);
            }
            let mut f = File::open(&full_path).map_err(|_| Error::CssOpen(full_path.clone()))?;
            f.read_to_end(&mut stylesheet)
                .map_err(|_| Error::StylesheetRead)?;
        }
        debug!("found style(s) = [{}]", stylesheet.len());
        Ok(stylesheet)
    }
}

impl<'a> Debug for Generator<'a> {
    fn fmt(&self, f: &mut Formatter) -> fmt::Result {
        f.debug_struct("Generator")
            .field("ctx", &self.ctx)
            .field("builder", &self.builder)
            .field("config", &self.config)
            .field("assets", &self.assets.keys())
            .finish()
    }
}

struct AssetLinkFilter<'a> {
    assets: &'a HashMap<String, Asset>,
    depth: usize,
}

impl<'a> AssetLinkFilter<'a> {
    fn new(assets: &'a HashMap<String, Asset>, depth: usize) -> Self {
        Self { assets, depth }
    }
    fn apply(&self, event: Event<'a>) -> Event<'a> {
        match event {
            Event::Start(Tag::Image(ty, ref url, ref title)) => {
                if let Some(asset) = self.assets.get(&url.to_string()) {
                    // replace original link with `cache/<hash.ext>` in book.
                    let new = self.path_prefix(asset.filename.as_path());
                    Event::Start(Tag::Image(ty, CowStr::from(new), title.to_owned()))
                } else {
                    event
                }
            }
            Event::Html(ref html) => {
                let mut found = Vec::new();
                if let Ok(dom) = Dom::parse(&html.clone().into_string()) {
                    for item in dom.children {
                        match item {
                            Node::Element(ref element) if element.name == "img" => {
                                if let Some(dest) = &element.attributes["src"] {
                                    if Url::parse(dest).is_ok() {
                                        debug!("Found a valid remote img src:\"{}\".", dest);
                                        found.push(dest.to_owned());
                                    }
                                }
                            }
                            _ => {}
                        }
                    }
                }
                if found.is_empty() {
                    event
                } else {
                    found.dedup();
                    let mut content = html.clone().into_string();
                    for link in found {
                        if let Some(asset) = self.assets.get(link.as_str()) {
                            let new = self.path_prefix(asset.filename.as_path());
                            content = content.replace(link.as_str(), &CowStr::from(new));
                        } else {
                            unreachable!("{link} should be replaced, but it doesn't.");
                        }
                    }
                    Event::Html(CowStr::from(content))
                }
            }
            _ => event,
        }
    }
    fn path_prefix(&self, path: &Path) -> String {
        // compatible to Windows, translate to forawrd slash in file path.
        let mut fsp = OsString::new();
        for (i, component) in path.components().enumerate() {
            if i > 0 {
                fsp.push("/");
            }
            fsp.push(component);
        }
        let filename = match fsp.into_string() {
            Ok(s) => s,
            Err(orig) => orig.to_string_lossy().to_string(),
        };
        (0..self.depth)
            .map(|_| "..")
            .chain(iter::once(filename.as_str()))
            .collect::<Vec<_>>()
            .join("/")
    }
}

/// From `mdbook/src/utils/mod.rs`, where this is a private struct.
struct EventQuoteConverter {
    enabled: bool,
    convert_text: bool,
}

impl EventQuoteConverter {
    fn new(enabled: bool) -> Self {
        EventQuoteConverter {
            enabled,
            convert_text: true,
        }
    }

    fn convert<'a>(&mut self, event: Event<'a>) -> Event<'a> {
        if !self.enabled {
            return event;
        }

        match event {
            Event::Start(Tag::CodeBlock(_)) => {
                self.convert_text = false;
                event
            }
            Event::End(Tag::CodeBlock(_)) => {
                self.convert_text = true;
                event
            }
            Event::Text(ref text) if self.convert_text => {
                Event::Text(CowStr::from(convert_quotes_to_curly(text)))
            }
            _ => event,
        }
    }
}

fn convert_quotes_to_curly(original_text: &str) -> String {
    // We'll consider the start to be "whitespace".
    let mut preceded_by_whitespace = true;

    original_text
        .chars()
        .map(|original_char| {
            let converted_char = match original_char {
                '\'' => {
                    if preceded_by_whitespace {
                        '‘'
                    } else {
                        '’'
                    }
                }
                '"' => {
                    if preceded_by_whitespace {
                        '“'
                    } else {
                        '”'
                    }
                }
                _ => original_char,
            };

            preceded_by_whitespace = original_char.is_whitespace();

            converted_char
        })
        .collect()
}

#[cfg(test)]
mod tests {
    use mime_guess::mime;
    use std::path::Path;

    use super::*;
    use crate::resources::{handler::MockContentRetriever, AssetKind};

    #[test]
    fn load_assets() {
        let png = "rust-logo.png";
        let svg = "rust-logo.svg";
        let url = "https://www.rust-lang.org/static/images/rust-logo-blk.svg";
        let content = format!(
            "# Chapter 1\n\n\
            ![Rust Logo]({png})\n\n\
            ![Rust Logo remote]({url})\n\n\
            <img alt=\"Rust Logo in html\" src=\"{svg}\" />\n"
        );
        let destination = tempdir::TempDir::new("mdbook-epub").unwrap();
        let json = ctx_with_template(&content, "src", destination.path()).to_string();
        let ctx = RenderContext::from_json(json.as_bytes()).unwrap();

        let mut mock_client = MockContentRetriever::new();
        mock_client.expect_download().times(3).returning(|_| Ok(()));
        // checks local path of assets
        let book_source = PathBuf::from(&ctx.root)
            .join(&ctx.config.book.src)
            .canonicalize()
            .unwrap();
        let should_be_png = book_source.join(png);
        let should_be_svg = book_source.join(svg);
        let hashed_filename = resources::hash_link(&url.parse::<Url>().unwrap());
        let should_be_url = destination.path().join("cache").join(hashed_filename);
        for should_be in [should_be_svg, should_be_png, should_be_url] {
            mock_client
                .expect_read()
                .times(1)
                .withf(move |path, _| path == should_be)
                .returning(|_, _| Ok(()));
        }

        let mut g = Generator::new_with_handler(&ctx, mock_client).unwrap();
        g.find_assets().unwrap();
        assert_eq!(g.assets.len(), 3);
        g.additional_assets().unwrap();
    }

    #[test]
    fn render_assets() {
        let links = vec![
            "local.webp",
            "http://server/remote.svg",
            "http://server/link.png",
        ];
        let root = tempdir::TempDir::new("mdbook-epub").unwrap();
        let mut assets = HashMap::new();
        assets.insert(
            links[0].to_string(),
            Asset {
                location_on_disk: root.path().join("src").join(links[0]),
                filename: PathBuf::from(links[0]),
                mimetype: "image/webp".parse::<mime::Mime>().unwrap(),
                source: AssetKind::Local(PathBuf::from(links[0])),
            },
        );
        let url = Url::parse(links[1]).unwrap();
        let hashed_filename = resources::hash_link(&url);
        let hashed_path = Path::new("cache").join(&hashed_filename);
        assets.insert(
            links[1].to_string(),
            Asset {
                location_on_disk: root.path().join("book").join(&hashed_path),
                filename: hashed_path,
                mimetype: "image/svg+xml".parse::<mime::Mime>().unwrap(),
                source: AssetKind::Remote(url),
            },
        );
        let markdown_str = format!(
            "Chapter 1\n\
            =====\n\n\
            * [link]({})\n\
            * ![Local Image]({})\n\
            * <img alt=\"Remote Image\" src=\"{}\" >\n",
            links[2], links[0], links[1]
        );

        let filter = AssetLinkFilter::new(&assets, 0);
        let parser = Parser::new(&markdown_str);
        let events = parser.map(|ev| filter.apply(ev));
        let mut html_buf = String::new();
        html::push_html(&mut html_buf, events);

        assert_eq!(
            html_buf,
            format!(
                "<h1>Chapter 1</h1>\n\
                <ul>\n\
                <li><a href=\"{}\">link</a></li>\n\
                <li><img src=\"{}\" alt=\"Local Image\" /></li>\n\
                <li><img alt=\"Remote Image\" src=\"cache/{}\" >\n\
                </li>\n\
                </ul>\n",
                links[2], links[0], hashed_filename
            )
        );
    }

    #[test]
    fn render_remote_assets_in_sub_chapter() {
        let link = "https://mdbook.epub/dummy.svg";
        let dest_dir = tempdir::TempDir::new("mdbook-epub").unwrap();
        let ch1_1 = json!({
            "Chapter": {
                "name": "subchapter",
                "content": format!("# Subchapter\n\n![Image]({link})"),
                "number": [1,1],
                "sub_items": [],
                "path": "chapter_1/subchapter.md",
                "parent_names": ["Chapter 1"]
            }
        });
        let ch1 = json!({
            "Chapter": {
                "name": "Chapter 1",
                "content": format!("# Chapter 1\n\n![Image]({link})"),
                "number": [1],
                "sub_items": [ch1_1],
                "path": "chapter_1/index.md",
                "parent_names": []
            }
        });
        let ch2 = json!({
            "Chapter": {
                "name": "Chapter 2",
                "content": format!("# Chapter 2\n\n![Image]({link})"),
                "number": [2],
                "sub_items": [],
                "path": "chapter_2.md",
                "parent_names": []
            }
        });
        let mut json = ctx_with_template("", "src", dest_dir.path());
        let chvalue = json["book"]["sections"].as_array_mut().unwrap();
        chvalue.clear();
        chvalue.push(ch1);
        chvalue.push(ch2);

        let ctx = RenderContext::from_json(json.to_string().as_bytes()).unwrap();
        let mut g = Generator::new(&ctx).unwrap();
        g.find_assets().unwrap();
        assert_eq!(g.assets.len(), 1);

        let pat = |heading, prefix| {
            format!(
                "<h1>{}</h1>\n<p><img src=\"{}cache/811c431d49ec880b.svg\"",
                heading, prefix
            )
        };
        if let BookItem::Chapter(ref ch) = ctx.book.sections[0] {
            let rendered: String = g.render_chapter(ch).unwrap();
            assert!(rendered.contains(&pat("Chapter 1", "../")));

            if let BookItem::Chapter(ref sub_ch) = ch.sub_items[0] {
                let sub_rendered = g.render_chapter(sub_ch).unwrap();
                assert!(sub_rendered.contains(&pat("Subchapter", "../")));
            } else {
                panic!();
            }
        } else {
            panic!();
        }
        if let BookItem::Chapter(ref ch) = ctx.book.sections[1] {
            let rendered: String = g.render_chapter(ch).unwrap();
            assert!(rendered.contains(&pat("Chapter 2", "")));
        } else {
            panic!();
        }
    }

    #[test]
    #[should_panic]
    fn find_assets_with_wrong_src_dir() {
        let json = ctx_with_template(
            "# Chapter 1\n\n",
            "nosuchsrc",
            tempdir::TempDir::new("mdbook-epub").unwrap().path(),
        )
        .to_string();
        let ctx = RenderContext::from_json(json.as_bytes()).unwrap();
        let mut g = Generator::new(&ctx).unwrap();
        g.find_assets().unwrap();
    }

    fn ctx_with_template(content: &str, source: &str, destination: &Path) -> serde_json::Value {
        json!({
            "version": mdbook::MDBOOK_VERSION,
            "root": "tests/dummy",
            "book": {"sections": [{
                "Chapter": {
                    "name": "Chapter 1",
                    "content": content,
                    "number": [1],
                    "sub_items": [],
                    "path": "chapter_1.md",
                    "parent_names": []
                }}], "__non_exhaustive": null},
            "config": {
                "book": {"authors": [], "language": "en", "multilingual": false,
                    "src": source, "title": "DummyBook"},
                "output": {"epub": {"curly-quotes": true}}},
            "destination": destination
        })
    }
}<|MERGE_RESOLUTION|>--- conflicted
+++ resolved
@@ -194,9 +194,17 @@
             .map(|event| quote_converter.convert(event))
             .map(|event| asset_link_filter.apply(event));
 
-<<<<<<< HEAD
+        html::push_html(&mut body, events);
         let css_path = ch.path.as_ref();
 
+        let stylesheet_path = chapter_dir
+            .components()
+            .map(|_| "..")
+            .chain(iter::once("stylesheet.css"))
+            .collect::<Vec<_>>()
+            .join("/");
+
+        let ctx = json!({ "title": ch.name, "body": body, "stylesheet": stylesheet_path });
         // match for existing or missing CSS file
         let ctx = match css_path {
             Some(found_css_path) => {
@@ -215,18 +223,6 @@
                 json!({ "title": ch.name, "body": body})
             }
         };
-=======
-        html::push_html(&mut body, events);
-
-        let stylesheet_path = chapter_dir
-            .components()
-            .map(|_| "..")
-            .chain(iter::once("stylesheet.css"))
-            .collect::<Vec<_>>()
-            .join("/");
-
-        let ctx = json!({ "title": ch.name, "body": body, "stylesheet": stylesheet_path });
->>>>>>> 2701f320
 
         self.hbs.render("index", &ctx)
     }
