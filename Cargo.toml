--- conflicted
+++ resolved
@@ -23,15 +23,10 @@
 doc = false
 
 [dependencies]
-<<<<<<< HEAD
+eyre = "0.6"
 epub-builder = "0.7"
 thiserror = "1.0.49"
 eyre = "0.6"
-=======
-eyre = "0.6"
-epub-builder = "0.7"
-thiserror = "1.0.43"
->>>>>>> f90bc539
 pulldown-cmark = "0.9.3"
 semver = "1.0.17"
 serde = { version = "1.0.163", features = ["derive"] }
@@ -41,11 +36,7 @@
 mime_guess = "2.0"
 env_logger = "0.10.0"
 log = "0.4.17"
-<<<<<<< HEAD
-mdbook = { version = "0.4.35", default-features = false }
-=======
 mdbook = { version = "0.4.36", default-features = false }
->>>>>>> f90bc539
 handlebars = "4.3.7"
 toml = "0.5.11" # downgraded due to parent 'mdbook' dependency and error there
 html_parser = "0.7.0"
