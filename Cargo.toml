[package]
authors = ["Michael Bryan <michaelfbryan@gmail.com>"]
description = "An EPUB renderer for mdbook."
name = "mdbook-epub"
version = "0.4.51"
readme = "README.md"
license = "MIT"
repository = "https://github.com/Michael-F-Bryan/mdbook-epub"
documentation = "https://docs.rs/mdbook-epub"
keywords = ["epub", "mdbook", "documentation", "markdown"]
categories = ["command-line-interface", "development-tools"]
edition = "2024"
<<<<<<< HEAD
rust-version = "1.88"
=======
rust-version = "1.91.1"
>>>>>>> c9b2cac1

[package.metadata.release]
sign-commit = true

[badges]
maintenance = { status = "actively-developed" }

[[bin]]
name = "mdbook-epub"
doc = false

[dependencies]
clap = { version = "4.5", default-features = false, features = [
    "derive",
    "std",
] }
epub-builder = "0.8"
thiserror = "2.0"
pulldown-cmark = "0.13.0"
semver = "1.0"
serde = { version = "1.0.228", features = ["derive"] }
serde_derive = "1.0"
serde_json = "1.0.145"
mime_guess = "2.0"
<<<<<<< HEAD
env_logger = "0.11.8"
log = "0.4.28"
mdbook-core = { version = "0.5.1", default-features = false } # I'm kinda anxious about it as they say it's for internal use, examples still outdated
mdbook-driver = { version = "0.5.1", default-features = false } # Because we support standalone rendering...
mdbook-renderer = { version = "0.5.1", default-features = false }

handlebars = "6.3"
toml = "0.9.8"
=======
env_logger = "0.11.1"
log = "0.4.17"
mdbook = { version = "0.4.51", default-features = true }
handlebars = "6.0"
toml = "0.5.11" # downgraded due to parent 'mdbook' dependency and error there
>>>>>>> c9b2cac1
html_parser = "0.7.0"
url = "2.5"
ureq = "3.1"
infer = "0.19"
const_format = "0.2"

[dev-dependencies]
tempfile = "3.23"
epub = "2.1"
serial_test = "3.2"
mockall = "0.13"

[profile.release]
lto = true
#strip = true<|MERGE_RESOLUTION|>--- conflicted
+++ resolved
@@ -10,11 +10,7 @@
 keywords = ["epub", "mdbook", "documentation", "markdown"]
 categories = ["command-line-interface", "development-tools"]
 edition = "2024"
-<<<<<<< HEAD
-rust-version = "1.88"
-=======
 rust-version = "1.91.1"
->>>>>>> c9b2cac1
 
 [package.metadata.release]
 sign-commit = true
@@ -35,26 +31,19 @@
 thiserror = "2.0"
 pulldown-cmark = "0.13.0"
 semver = "1.0"
+toml = "0.9.8"
+env_logger = "0.11.1"
 serde = { version = "1.0.228", features = ["derive"] }
 serde_derive = "1.0"
 serde_json = "1.0.145"
 mime_guess = "2.0"
-<<<<<<< HEAD
-env_logger = "0.11.8"
-log = "0.4.28"
-mdbook-core = { version = "0.5.1", default-features = false } # I'm kinda anxious about it as they say it's for internal use, examples still outdated
-mdbook-driver = { version = "0.5.1", default-features = false } # Because we support standalone rendering...
+#log = "0.4.17"
+tracing = "0.1.41"
+tracing-subscriber = { version = "0.3.20", features = ["env-filter"] }
+mdbook-core = { version = "0.5.1", default-features = false }          # I'm kinda anxious about it as they say it's for internal use, examples still outdated
+mdbook-driver = { version = "0.5.1", default-features = false }        # Because we support standalone rendering...
 mdbook-renderer = { version = "0.5.1", default-features = false }
-
-handlebars = "6.3"
-toml = "0.9.8"
-=======
-env_logger = "0.11.1"
-log = "0.4.17"
-mdbook = { version = "0.4.51", default-features = true }
-handlebars = "6.0"
-toml = "0.5.11" # downgraded due to parent 'mdbook' dependency and error there
->>>>>>> c9b2cac1
+handlebars = "6.3.2"                                                   # downgraded due to parent 'mdbook' dependency and error there
 html_parser = "0.7.0"
 url = "2.5"
 ureq = "3.1"
