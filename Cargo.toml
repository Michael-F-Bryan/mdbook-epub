[package]
authors = ["Michael Bryan <michaelfbryan@gmail.com>"]
description = "An EPUB renderer for mdbook."
name = "mdbook-epub"
<<<<<<< HEAD
version = "0.4.41"
=======
version = "0.4.43"
>>>>>>> 429105fa
readme = "README.md"
license = "MIT"
repository = "https://github.com/Michael-F-Bryan/mdbook-epub"
documentation = "https://docs.rs/mdbook-epub"
keywords = ["epub", "mdbook", "documentation", "markdown"]
categories = ["command-line-interface", "development-tools"]
edition = "2021"
exclude = ["/tests/dummy/*"]
rust-version = "1.83"

[package.metadata.release]
sign-commit = true

[badges]
maintenance = { status = "actively-developed" }

[[bin]]
name = "mdbook-epub"
doc = false

[dependencies]
clap = { version = "4.5", default-features = false, features = ["derive"] }
eyre = "0.6"
epub-builder = "0.7"
thiserror = "2.0"
pulldown-cmark = "0.10.0"
semver = "1.0"
serde = { version = "1.0.163", features = ["derive"] }
serde_derive = "1.0"
serde_json = "1.0.96"
mime_guess = "2.0"
env_logger = "0.11.1"
log = "0.4.17"
mdbook = { version = "0.4.43", default-features = false }
handlebars = "6.0"
toml = "0.5.11" # downgraded due to parent 'mdbook' dependency and error there
html_parser = "0.7.0"
url = "2.5"
ureq = "2.9"
urlencoding = "2.1"
const_format = "0.2"
uuid = "1.11"

[dev-dependencies]
tempfile = "3.15"
epub = "2.1"
serial_test = "3.2"
mockall = "0.13"

[profile.release]
lto = true
#strip = true<|MERGE_RESOLUTION|>--- conflicted
+++ resolved
@@ -2,11 +2,7 @@
 authors = ["Michael Bryan <michaelfbryan@gmail.com>"]
 description = "An EPUB renderer for mdbook."
 name = "mdbook-epub"
-<<<<<<< HEAD
-version = "0.4.41"
-=======
 version = "0.4.43"
->>>>>>> 429105fa
 readme = "README.md"
 license = "MIT"
 repository = "https://github.com/Michael-F-Bryan/mdbook-epub"
