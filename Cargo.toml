[package]
authors = ["Michael Bryan <michaelfbryan@gmail.com>"]
description = "An EPUB renderer for mdbook."
name = "mdbook-epub"
version = "0.3.3-alpha.0"
readme = "README.md"
license = "MIT"
repository = "https://github.com/Michael-F-Bryan/mdbook-epub"
documentation = "https://docs.rs/mdbook-epub"
keywords = ["epub", "mdbook", "documentation"]
categories = ["command-line-interface", "development-tools"]
edition = "2018"

[package.metadata.release]
sign-commit = true

[badges]
travis-ci = { repository = "Michael-F-Bryan/mdbook-epub", branch = "master" }
maintenance = { status = "actively-developed" }

[[bin]]
name = "mdbook-epub"
doc = false

[dependencies]
epub-builder = "0.4"
<<<<<<< HEAD
thiserror = "1.0"
=======
failure = "0.1.3"
failure_derive = "0.1.3"
>>>>>>> 182546bb
pulldown-cmark = "0.7"
semver = "0.9"
serde = "1.0"
serde_derive = "1.0"
serde_json = "1.0"
structopt = "0.3"
mime_guess = "2.0"
env_logger = "0.8"
log = "0.4"
mdbook = { version = "0.4", default-features = false }
handlebars = "3.5"
toml = "0.5"

[dev-dependencies]
tempdir = "0.3.7"
epub = "1.2"
<<<<<<< HEAD
=======
serial_test = "*"
>>>>>>> 182546bb
<|MERGE_RESOLUTION|>--- conflicted
+++ resolved
@@ -24,12 +24,7 @@
 
 [dependencies]
 epub-builder = "0.4"
-<<<<<<< HEAD
 thiserror = "1.0"
-=======
-failure = "0.1.3"
-failure_derive = "0.1.3"
->>>>>>> 182546bb
 pulldown-cmark = "0.7"
 semver = "0.9"
 serde = "1.0"
@@ -46,7 +41,4 @@
 [dev-dependencies]
 tempdir = "0.3.7"
 epub = "1.2"
-<<<<<<< HEAD
-=======
-serial_test = "*"
->>>>>>> 182546bb
+serial_test = "*"