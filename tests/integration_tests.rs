#[macro_use]
extern crate log;
#[macro_use]
extern crate serial_test;

use std::env;
use std::fs::File;
use std::io::BufReader;
use std::path::{Path, PathBuf};
use std::process::Command;
use std::sync::Once;

use ::epub;
use ::mdbook;
use epub::doc::EpubDoc;
use mdbook::renderer::RenderContext;
use mdbook::MDBook;
use tempfile::TempDir;

use ::mdbook_epub;
use mdbook_epub::errors::Error;

static INIT: Once = Once::new();

fn init_logging() {
    INIT.call_once(|| {
        let _ = env_logger::builder().is_test(true).try_init();
    });
}

/// Convenience function for compiling the dummy book into an `EpubDoc`.
fn generate_epub(epub3: bool) -> Result<(EpubDoc<BufReader<File>>, PathBuf), Error> {
    debug!("generate_epub, epub3 = {:?}...", epub3);
    let name = if epub3 { "dummy_epub3" } else { "dummy" };
    let (ctx, _md, temp) = create_dummy_book(name).unwrap();
    debug!("temp dir = {:?}", &temp);
    mdbook_epub::generate(&ctx)?;
    let output_file = mdbook_epub::output_filename(temp.path(), &ctx.config);
    debug!("output_file = {:?}", &output_file.display());

    // let output_file_name = output_file.display().to_string();
    match EpubDoc::new(&output_file) {
        Ok(epub) => Ok((epub, output_file)),
        Err(err) => {
            error!("dummy book creation error = {:?}", err);
            Err(Error::EpubDocCreate(output_file.display().to_string()))
        }
    }
}

#[test]
#[serial]
fn output_epub_exists() {
    init_logging();
    debug!("fn output_epub_exists...");
    let (ctx, _md, temp) = create_dummy_book("dummy").unwrap();

    let output_file = mdbook_epub::output_filename(temp.path(), &ctx.config);

    assert!(!output_file.exists());
    mdbook_epub::generate(&ctx).unwrap();
    assert!(output_file.exists());
}

#[test]
#[serial]
fn output_epub3_exists() {
    init_logging();
    debug!("fn output_epub3_exists...");
    let (ctx, _md, temp) = create_dummy_book("dummy_epub3").unwrap();

    let output_file = mdbook_epub::output_filename(temp.path(), &ctx.config);

    assert!(!output_file.exists());
    mdbook_epub::generate(&ctx).unwrap();
    assert!(output_file.exists());
}

#[ignore = "Waiting for issue = https://github.com/lise-henry/epub-builder/issues/45"]
#[test]
#[serial]
fn output_epub_is_valid() {
    init_logging();
    debug!("output_epub_is_valid...");
    let (ctx, _md, temp) = create_dummy_book("dummy").unwrap();
    mdbook_epub::generate(&ctx).unwrap();

    let output_file = mdbook_epub::output_filename(temp.path(), &ctx.config);

    let got = EpubDoc::new(&output_file);

    assert!(got.is_ok());

    // also try to run epubcheck, if it's available
    epub_check(&output_file).unwrap();
}

fn epub_check(path: &Path) -> Result<(), Error> {
    init_logging();
    debug!("epub_check in path = {}...", &path.display());
    let cmd = Command::new("epubcheck").arg(path).output();

    match cmd {
        Ok(output) => {
            if output.status.success() {
                Ok(())
            } else {
                let error_from_epubcheck = String::from_utf8_lossy(output.stderr.as_slice());
                error!("Error: {:?}", &error_from_epubcheck);
                Err(Error::EpubCheck(error_from_epubcheck.to_string()))
            }
        }
        Err(err) => {
            // failed to launch epubcheck, it's probably not installed
            debug!("Failed to launch epubcheck, it's probably not installed here...");
            Err(Error::EpubCheck(err.to_string()))
        }
    }
}

#[test]
#[serial]
fn look_for_chapter_1_heading() {
    init_logging();
    debug!("look_for_chapter_1_heading...");
    let mut doc = generate_epub(false).unwrap();
    debug!("doc current path = {:?}", doc.1);

    let path = if cfg!(target_os = "linux") {
        Path::new("OEBPS").join("chapter_1.html") // linux
    } else {
        Path::new("OEBPS/chapter_1.html").to_path_buf() // windows with 'forward slash' /
    };
    debug!("short path = {:?}", path.display().to_string());
    debug!("full path = {:?}", &doc.1);
    let file = doc.0.get_resource_str_by_path(path);
    debug!("file = {:?}", &file);
    let content = file.unwrap();
    debug!("content = {:?}", content.len());
    assert!(content.contains("<h1>Chapter 1</h1>"));
}

#[test]
#[serial]
fn look_for_chapter_2_image_link_in_readme() {
    init_logging();
    let mut doc = generate_epub().unwrap();

    let path = if cfg!(target_os = "linux") {
        Path::new("OEBPS").join("02_advanced").join("README.html") // linux
    } else {
        Path::new("OEBPS/02_advanced/README.html").to_path_buf() // windows with 'forward slash' /
    };
    let content = doc.0.get_resource_str_by_path(path).unwrap();

    assert!(content.contains("<img src=\"Epub_logo.svg\""));
}

#[test]
#[serial]
fn rendered_document_contains_all_chapter_files_and_assets() {
    init_logging();
    debug!("rendered_document_contains_all_chapter_files_and_assets...");
<<<<<<< HEAD
    let chapters = vec!["chapter_1.html", "rust-logo.png"];
    let mut doc = generate_epub(false).unwrap();
=======
    let chapters = vec![
        "chapter_1.html",
        "rust-logo.png",
        "02_advanced/README.html",
        "02_advanced/Epub_logo.svg",
    ];
    let mut doc = generate_epub().unwrap();
>>>>>>> badb9656
    debug!("Number of internal epub resources = {:?}", doc.0.resources);
    // number of internal epub resources for dummy test book
    assert_eq!(12, doc.0.resources.len());
    assert_eq!(3, doc.0.spine.len());
    assert_eq!(doc.0.mdata("title").unwrap(), "DummyBook");
    assert_eq!(doc.0.mdata("language").unwrap(), "en");
    debug!(
        "doc current path = {:?} / {:?}",
        doc.0.get_current_path(),
        doc.1
    );

    for chapter in chapters {
        let path = if cfg!(target_os = "windows") {
            Path::new("OEBPS/").join(chapter) // windows with 'forward slash' /
        } else {
            Path::new("OEBPS").join(chapter) // linux
        };
        let path = path.display().to_string();
        debug!("path = {}", &path);
        let got = doc.0.get_resource_by_path(&path);
        // data length
        assert!(!got.unwrap().is_empty());
    }
}

#[test]
#[serial]
fn straight_quotes_transformed_into_curly_quotes() {
    init_logging();
    debug!("straight_quotes_transformed_into_curly_quotes...");
    let mut doc = generate_epub(false).unwrap();
    debug!("doc current path = {:?}", doc.1);

    let path = if cfg!(target_os = "linux") {
        Path::new("OEBPS").join("chapter_1.html") // linux
    } else {
        Path::new("OEBPS/chapter_1.html").to_path_buf() // windows with 'forward slash' /
    };
    let file = doc.0.get_resource_str_by_path(path);
    let content = file.unwrap();
    debug!("content = {:?}", content);
    assert!(content.contains("<p>“One morning, when Gregor Samsa woke from troubled dreams, he found himself ‘transformed’ in his bed into a horrible vermin.”</p>"));
}

#[test]
#[serial]
fn footnote_has_linked_label() {
    init_logging();
    debug!("footnote_has_linked_label...");
    let mut doc = generate_epub(true).unwrap();
    debug!("doc current path = {:?}", doc.1);

    let path = if cfg!(target_os = "linux") {
        Path::new("OEBPS").join("chapter_1.html") // linux
    } else {
        Path::new("OEBPS/chapter_1.html").to_path_buf() // windows with 'forward slash' /
    };
    let file = doc.0.get_resource_str_by_path(path);
    let content = file.unwrap();
    debug!("content = {:?}", content);
    assert!(content.contains("footnotes<sup class=\"footnote-reference\" id=\"fr-example-1\"><a href=\"#fn-example\">[1]</a></sup> with back-references"));
}

#[test]
#[serial]
fn footnote_definition_has_backreference_link() {
    init_logging();
    debug!("footnote_definition_has_backreference_link...");
    let mut doc = generate_epub(true).unwrap();
    debug!("doc current path = {:?}", doc.1);

    let path = if cfg!(target_os = "linux") {
        Path::new("OEBPS").join("chapter_1.html") // linux
    } else {
        Path::new("OEBPS/chapter_1.html").to_path_buf() // windows with 'forward slash' /
    };
    let file = doc.0.get_resource_str_by_path(path);
    let content = file.unwrap();
    debug!("content = {:?}", content);
    assert!(content.contains("<a href=\"#fr-example-1\">↩</a></p>"));
}

#[test]
#[serial]
fn footnote_definition_label() {
    init_logging();
    debug!("footnote_definition_label...");
    let mut doc = generate_epub(true).unwrap();
    debug!("doc current path = {:?}", doc.1);

    let path = if cfg!(target_os = "linux") {
        Path::new("OEBPS").join("chapter_1.html") // linux
    } else {
        Path::new("OEBPS/chapter_1.html").to_path_buf() // windows with 'forward slash' /
    };
    let file = doc.0.get_resource_str_by_path(path);
    let content = file.unwrap();
    debug!("content = {:?}", content);
    assert!(content.contains("<div class=\"footnotes\" epub:type=\"footnotes\">\n<div class=\"footnote-definition\" id=\"fn-example\" epub:type=\"footnote\"><p><span class=\"footnote-definition-label\">[1]</span>"));
}

/// Use `MDBook::load()` to load the dummy book into memory, then set up the
/// `RenderContext` for use the EPUB generator.
fn create_dummy_book(name: &str) -> Result<(RenderContext, MDBook, TempDir), Error> {
    debug!("create_{:?}...", name);
    let temp = TempDir::with_prefix_in("mdbook-epub", ".")?;

    let dummy_book = Path::new(env!("CARGO_MANIFEST_DIR"))
        .join("tests")
        .join(name);
    debug!("{:?} = {:?}", name, &dummy_book.display().to_string());

    let md = MDBook::load(dummy_book);

    let book = md.expect(&format!("{:?} MDBook is not loaded", name));
    let ctx = RenderContext::new(
        book.root.clone(),
        book.book.clone(),
        book.config.clone(),
        temp.path().to_path_buf(),
    );

    Ok((ctx, book, temp))
}<|MERGE_RESOLUTION|>--- conflicted
+++ resolved
@@ -161,18 +161,13 @@
 fn rendered_document_contains_all_chapter_files_and_assets() {
     init_logging();
     debug!("rendered_document_contains_all_chapter_files_and_assets...");
-<<<<<<< HEAD
-    let chapters = vec!["chapter_1.html", "rust-logo.png"];
-    let mut doc = generate_epub(false).unwrap();
-=======
     let chapters = vec![
         "chapter_1.html",
         "rust-logo.png",
         "02_advanced/README.html",
         "02_advanced/Epub_logo.svg",
     ];
-    let mut doc = generate_epub().unwrap();
->>>>>>> badb9656
+    let mut doc = generate_epub(false).unwrap();
     debug!("Number of internal epub resources = {:?}", doc.0.resources);
     // number of internal epub resources for dummy test book
     assert_eq!(12, doc.0.resources.len());
