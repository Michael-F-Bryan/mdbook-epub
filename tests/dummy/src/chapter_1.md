# Chapter 1

Here is the Rust logo:

![Rust Logo](rust-logo.png)

Listing example:
{{#rustdoc_include ../listings/ch02-guessing-game-tutorial/no-listing-04-looping/src/main.rs:here}}

<<<<<<< HEAD
<img alt="Rust Logo in html" src="rust-logo.svg" class="center" style="width: 20%;" />

=======
The following straight quotes should transform into curly quotes:

"One morning, when Gregor Samsa woke from troubled dreams, he found himself 'transformed' in his bed into a horrible vermin."
>>>>>>> 5d2422a0
<|MERGE_RESOLUTION|>--- conflicted
+++ resolved
@@ -7,11 +7,7 @@
 Listing example:
 {{#rustdoc_include ../listings/ch02-guessing-game-tutorial/no-listing-04-looping/src/main.rs:here}}
 
-<<<<<<< HEAD
 <img alt="Rust Logo in html" src="rust-logo.svg" class="center" style="width: 20%;" />
 
-=======
 The following straight quotes should transform into curly quotes:
-
 "One morning, when Gregor Samsa woke from troubled dreams, he found himself 'transformed' in his bed into a horrible vermin."
->>>>>>> 5d2422a0
